--- conflicted
+++ resolved
@@ -40,33 +40,8 @@
 from ._extra_metrics import true_positive_rate  # noqa: F401; noqa: F401
 from ._generated_metrics import _generated_metric_dict  # noqa: F401
 from ._make_derived_metric import make_derived_metric  # noqa: F401
-<<<<<<< HEAD
-
+from ._metric_frame import MetricFrame  # noqa: F401
 from ._multi_curve_plot import plot_model_comparison  # noqa: F401
-
-from ._generated_metrics import _generated_metric_dict
-
-from ._disparities import (  # noqa: F401
-    demographic_parity_difference,
-    demographic_parity_ratio,
-    equalized_odds_difference,
-    equalized_odds_ratio)
-
-from ._extra_metrics import (  # noqa: F401
-    true_positive_rate,
-    true_negative_rate,
-    false_positive_rate,
-    false_negative_rate,
-    _balanced_root_mean_squared_error,
-    mean_prediction,
-    selection_rate,
-    _mean_overprediction,
-    _mean_underprediction,
-    count)
-
-=======
-from ._metric_frame import MetricFrame  # noqa: F401
->>>>>>> 73e6a8ff
 
 # Add the generated metrics of the form and
 # `<metric>_{difference,ratio,group_min,group_max`
@@ -77,15 +52,11 @@
 # ============================================
 # Build list of items to be listed in the docs
 
-<<<<<<< HEAD
 _core = [
     "MetricFrame",
     "make_derived_metric",
     "plot_model_comparison"
 ]
-=======
-_core = ["MetricFrame", "make_derived_metric"]
->>>>>>> 73e6a8ff
 
 _disparities = [
     "demographic_parity_difference",
