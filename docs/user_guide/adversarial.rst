..
    In this file, we provide implementation details and example code for
    adversarial fairness. NOTE: The examples are located at
    "test_othermlpackages/adversarial_fairness.py" for testing, so any changes
    to the examples here should be reflected there.

.. _adversarial:

Adversarial Mitigation
--------------------

.. currentmodule:: fairlearn.adversarial

Fairlearn provides an implementation of the adversarial
mitigation method of :footcite:t:`zhang2018mitigating`.
The input to the method consists of features :math:`X,` labels :math:`Y,`
and sensitive features :math:`A`. The goal is to fit an estimator that
predicts :math:`Y` from :math:`X` while enforcing fairness constraints with
respect to :math:`A`. Both classification and regression
are supported (classes :class:`~fairlearn.adversarial.AdversarialFairnessClassifier` and
:class:`~fairlearn.adversarial.AdversarialFairnessRegressor`) with two types of
fairness constraints: demographic parity and equalized odds.

To train an adversarial mitigation algorithm, the user needs to provide
two neural networks, a predictor network and an adversary network,
with learnable weights :math:`W` and :math:`U,` respectively. The predictor
network is constructed to solve the underlying supervised learning task,
without considering fairness, by minimizing the predictor loss :math:`L_P.`
However, to improve fairness, we do not
only minimize the predictor loss, but we also want to decrease the
adversary's ability to predict the sensitive features from the predictor's
predictions (when implementing demographic parity), or jointly from the predictor's
predictions and true labels (when implementing equalized odds).

Suppose the adversary has the loss term :math:`L_A.` The algorithm
updates adversary weights :math:`U` by descending along the gradient :math:`\nabla_U L_A`.
However, when updating the predictor weights :math:`W`, the algorithm uses

.. math::
    \nabla_W L_P - \text{proj}_{\nabla_W L_A} \nabla_W L_P - \alpha \nabla_W L_A.

instead of just gradient.
Compared with standard stochastic gradient descent, there are two additional terms
that seek to prevent the decrease of the adversary loss. The hyperparameter
:math:`\alpha` specifies the strength of enforcing the fairness constraint.
For details, see :footcite:t:`zhang2018mitigating`.

In :ref:`models`, we discuss the models that this implementation accepts.
In :ref:`data_types`, we discuss the input format of :math:`X,`
how :math:`Y` and :math:`A` are preprocessed, and
how the loss functions :math:`L_P` and :math:`L_A` are chosen.
Finally, in :ref:`training` we give some
useful tips to keep in mind when training this model, as
adversarial methods such as these
can be difficult to train.

.. _models:

Models
~~~~~~

One can implement the predictor and adversarial neural networks as
a `torch.nn.Module` (using PyTorch) or as a `tensorflow.keras.Model` (using TensorFlow).
This implementation has a soft dependency on either PyTorch or TensorFlow, and the user
needs to have installed either one of the two soft dependencies. It is not possible to
mix these dependencies, so a PyTorch predictor with a TensorFlow loss function is not
possible.

It is very important to define the neural network models with no activation function
or discrete prediction function on the final layer. So, for instance, when predicting
a categorical feature that is one-hot-encoded, the neural network should output a
vector of real-valued scores, not the one-hot-encoded discrete prediction::

    predictor_model = tf.keras.Sequential([
        tf.keras.layers.Dense(50, activation='relu'),
        tf.keras.layers.Dense(1)
    ])
    adversary_model = tf.keras.Sequential([
        tf.keras.layers.Dense(3, activation='relu'),
        tf.keras.layers.Dense(1)
    ])
    mitigator = AdversarialFairnessClassifier(
        predictor_model=predictor_model,
        adversary_model=adversary_model
    )

For simple or exploratory use cases, Fairlearn provides a very basic neural
network builder.
Instead of a neural network model, it is possible to pass a list
:math:`[k_1, k_2, \dots]`, where each :math:`k_i` either indicates
the number of nodes (if :math:`k_i` is an integer) or
an activation function (if :math:`k_i` is a string) or
a layer or activation function instance directly (if :math:`k_i` is
a callable).
However, the number of nodes in the input
and output layer is automatically inferred from data, and the final
activation function (such as softmax for categorical
predictors) is also inferred from data.
So, in the following example, the predictor model is
a neural network with an input layer of
the appropriate number of nodes, a hidden layer with 50 nodes and
ReLU activations, and an output layer with an appropriate activation function.
The appropriate function in case of classification will be softmax for one
hot encoded :math:`Y` and sigmoid for binary :math:`Y`::

    mitigator = AdversarialFairnessClassifier(
        predictor_model=[50, "relu"],
        adversary_model=[3, "relu"]
    )

.. _data_types:

Data types and loss functions
~~~~~~~~~~~~~~~~~~

We require the provided data :math:`X` to be provided as a matrix
(2d array-like) of floats; this data is directly passed to
neural network models.

Labels :math:`Y` and sensitive features :math:`A` are automatically
preprocessed based on their type: binary data is represented as 0/1,
categorical data is one-hot encoded, float data is left unchanged.

:footcite:t:`zhang2018mitigating` do not explicitly define loss functions.
In :class:`~AdversarialFairnessClassifier` and :class:`~AdversarialFairnessRegressor`,
the loss functions are automatically inferred based on
the data type of the label and sensitive features.
For binary and categorical target variables, the training loss is cross-entropy.
For float targets variables, the training loss is the mean squared error.

To summarize:

.. list-table::
   :header-rows: 1
   :widths: 6 4 6 6 10 6
   :stub-columns: 0
    
   *  - label :math:`Y`
      - derived label :math:`Y'`
      - network output :math:`Z`
      - probabilistic prediction
      - loss function
      - prediction
   *  - **binary**
      - 0/1
      - :math:`\mathbb{R}`
      - :math:`\mathbb{P}(Y'=1)`
        :math:`\;\;=1/(1+e^{-Z})`
      - :math:`-Y'\log\mathbb{P}(Y'=1)`
        :math:`\;\;-(1-Y')\log\mathbb{P}(Y'=0)`
      - 1 if :math:`Z\ge 0`, else 0 
<<<<<<< HEAD
   *  - **categorical**
        (:math:`k` distinct :code:`int` or :code:`str` values)
=======
   *  - | **categorical**
        | (:math:`k` values)
>>>>>>> 5e0fdcd6
      - one-hot encoding
      - :math:`\mathbb{R}^k`
      - :math:`\mathbb{P}(Y'=\mathbf{e}_j)`
        :math:`\;\;=e^{Z_j}/\sum_{\ell=1}^k e^{Z_{\ell}}`
      - :math:`-\sum_{j=1}^k Y'_j\log\mathbb{P}(Y'=\mathbf{e}_j)`
      - :math:`\text{argmax}_j\,Z_j`
<<<<<<< HEAD
   *  - **continuous**
        (allowing :math:`\mathbb{R}^k`)
=======
   *  - | **continuous**
        | (in :math:`\mathbb{R}^k`)
>>>>>>> 5e0fdcd6
      - unchanged
      - :math:`\mathbb{R}^k`
      - not available
      - :math:`\Vert Z-Y\Vert^2`
      - :math:`Z`

The label is treated as binary if it takes on two distinct :code:`int` or :code:`str` values,
as categorical if it takes on :math:`k` distinct :code:`int` or :code:`str` values (with :math:`k>2`),
and as continuous if it is a float or a vector of floats. Sensitive features are treated similarly.

*Note: currently, all data needs to be passed to the model in the first call
to fit.*

.. _training:

Training
~~~~~~~~
Adversarial learning is inherently difficult because of various issues,
such as mode collapse, divergence, and diminishing gradients. Mode collapse
is the scenario where the predictor learns to produce one output, and because
it does this relatively well, it will never learn any other output. Diminishing
gradients are common as well, and could be due to an adversary that is trained
too well in comparison to the predictor.
Such problems
have been studied extensively by others, so we encourage the user to find remedies
elsewhere from more extensive sources. As a general rule of thumb,
training adversarially is best done with a lower and possibly decaying learning
rate while ensuring the
losses remain balanced, and keeping track of validation accuracies every few
iterations may save you a lot of headaches if the model suddenly diverges or
collapses.

Some pieces of advice regarding training with adversarial fairness:

#. For some tabular datasets, we found that single hidden layer neural
   networks are easier to train than deeper networks.
#. Validate your model! Provide this model with a callback function in
   the constructor's keyword :code:`callbacks` (see :ref:`Example 2`).
   Optionally, have this function return :code:`True`
   to indicate early stopping.
#. :footcite:t:`zhang2018mitigating` have found it to be useful to maintain a global step
   count and gradually increase :math:`\alpha` while decreasing the learning
   rate :math:`\eta` and taking :math:`\alpha \eta \rightarrow 0`
   as the global step count increases. In particular, use a callback function to perform
   these hyperparameter updates. An example can be seen in the example notebook.


.. _Example 1:

Example 1: Basics & model specification
~~~~~~~~~
First, we cover a most basic application of adversarial mitigation.
We start by loading and preprocessing the dataset::

    from sklearn.datasets import fetch_openml

    X, y = fetch_openml(data_id=1590, as_frame=True, return_X_y=True)
    pos_label = y[0]

    z = X["sex"] # In this example, we consider 'sex' the sensitive feature.

The UCI adult dataset cannot be fed into a neural network (yet),
as we have many columns that are not numerical in nature. To resolve this
issue, we could for instance use one-hot encodings to preprocess categorical
columns. Additionally, let's preprocess the numeric columns to a
standardized range. For these tasks, we can use functionality from
scikit-learn (:py:mod:`sklearn.preprocessor`). We also use an imputer
to get rid of NaN's::

    from sklearn.compose import make_column_transformer, make_column_selector
    from sklearn.preprocessing import OneHotEncoder, StandardScaler
    from sklearn.impute import SimpleImputer
    from sklearn.pipeline import Pipeline
    from numpy import number

    ct = make_column_transformer(
        (
            Pipeline(
                [
                    ("imputer", SimpleImputer(strategy="mean")),
                    ("normalizer", StandardScaler()),
                ]
            ),
            make_column_selector(dtype_include=number),
        ),
        (
            Pipeline(
                [
                    ("imputer", SimpleImputer(strategy="most_frequent")),
                    ("encoder", OneHotEncoder(drop="if_binary", sparse=False)),
                ]
            ),
            make_column_selector(dtype_include="category"),
        ),
    )

As with other machine learning methods, it is wise to take a train-test split
of the data in order to validate the model on unseen data::

    from sklearn.model_selection import train_test_split

    X_train, X_test, Y_train, Y_test, Z_train, Z_test = train_test_split(
        X, y, z, test_size=0.2, random_state=12345, stratify=y
    )

    X_prep_train = ct.fit_transform(X_train) # Only fit on training data!
    X_prep_test = ct.transform(X_test)


Now, we can use :class:`~fairlearn.adversarial.AdversarialFairnessClassifier`
to train on the
UCI Adult dataset. As our predictor and adversary models, we use for
simplicity the default constructors for fully connected neural
networks with sigmoid activations implemented in Fairlearn. We initialize
neural network constructors
by passing a list :math:`h_1, h_2, \dots` that indicate the number of nodes
:math:`h_i` per hidden layer :math:`i`. You can also put strings in this list
to indicate certain activation functions, or just pass an initialized
activation function directly.

The specific fairness
objective that we choose for this example is demographic parity, so we also
set :code:`objective = "demographic_parity"`. We generally follow sklearn API,
but in this case we require some extra kwargs. In particular, we should
specify the number of epochs, batch size, whether to shuffle the rows of data
after every epoch, and optionally after how many seconds to show a progress
update::

    from fairlearn.adversarial import AdversarialFairnessClassifier

    mitigator = AdversarialFairnessClassifier(
        backend="torch",
        predictor_model=[50, "leaky_relu"],
        adversary_model=[3, "leaky_relu"],
        batch_size=2 ** 8,
        progress_updates=0.5,
        random_state=123,
    )

Then, we can fit the data to our model::

    mitigator.fit(X_prep_train, Y_train, sensitive_features=Z_train)

Finally, we evaluate the predictions. In particular, we trained the
predictor for demographic parity, so we are not only interested in
the accuracy, but also in the selection rate. MetricFrames are a great resource
here::

    predictions = mitigator.predict(X_prep_test)

    from fairlearn.metrics import (
        MetricFrame,
        selection_rate,
        demographic_parity_difference,
    )
    from sklearn.metrics import accuracy_score

    mf = MetricFrame(
        metrics={"accuracy": accuracy_score, "selection_rate": selection_rate},
        y_true=Y_test == pos_label,
        y_pred=predictions == pos_label,
        sensitive_features=Z_test,
    )

Then, to display the result::

    >>> print(mf.by_group)
            accuracy selection_rate
    sex                            
    Female  0.906308       0.978664
    Male    0.723336       0.484927

The above statistics tell us that the accuracy of our model is quite good,
90% for females and 72% for males. However, the selection rates differ, so there
is a large demographic disparity here. When using adversarial fairness
out-of-the-box, users may not yield such
good training results after the first attempt. In general, training
adversarial networks is hard, and users may need to tweak the
hyperparameters continuously. Besides general scikit-learn algorithms
that finetune estimators,
:ref:`Example 2` will demonstrate some problem-specific
techniques we can use such as using dynamic hyperparameters,
validation, and early stopping to improve adversarial training.

.. _Example 2:

Example 2: Finetuning training
~~~~~~~~~~~~~~~~~~~~~~~~~~~~~~
Adversarial learning is inherently difficult because of various issues,
such as mode collapse, divergence, and diminishing gradients.
In particular, mode collapse seems a real problem on this dataset: the
predictor and adversary trap themselves in a local minimum by favoring one
class (mode). Problems with diverging parameters may also occur, which
may be an indication of a bad choice of hyperparameters, such as a
learning rate that is too large. The problems that a user may encounter are
of course case specific, but general good practices when training
such models are: train slowly, ensuring the
losses remain balanced, and keep track of validation accuracies.
Additionally, we found that single hidden layer neural
networks work best for this use case.

In this example, we demonstrate some of these good practices.
We start by defining our
predictor neural network explicitly so that it is more apparent.
We will be using PyTorch, but the same can be achieved using Tensorflow::

    import torch

    class PredictorModel(torch.nn.Module):
        def __init__(self):
            super(PredictorModel, self).__init__()
            self.layers = torch.nn.Sequential(
                torch.nn.Linear(X_prep_train.shape[1], 200),
                torch.nn.LeakyReLU(),
                torch.nn.Linear(200, 1),
                torch.nn.Sigmoid(),
            )

        def forward(self, x):
            return self.layers(x)


    predictor_model = PredictorModel()

We also take a look at some validation
metrics. Most importantly, we chose the demographic parity difference
to check to what
extent the constraint (demographic parity in this case) is satisfied.
We also look at the selection rate to observe whether our model is
suffering from mode collapse, and we also calculate the accuracy on the
validation set as well.
We will pass this validation step to our model later::

    from numpy import mean

    def validate(mitigator):
        predictions = mitigator.predict(X_prep_test)
        dp_diff = demographic_parity_difference(
            Y_test == pos_label,
            predictions == pos_label,
            sensitive_features=Z_test,
        )
        accuracy = mean(predictions.values == Y_test.values)
        selection_rate = mean(predictions == pos_label)
        print(
            "DP diff: {:.4f}, accuracy: {:.4f}, selection_rate: {:.4f}".format(
                dp_diff, accuracy, selection_rate
            )
        )
        return dp_diff, accuracy, selection_rate

We may define the optimizers however we like. In this case, we use the
suggestion from the paper to set the hyperparameters :math:`\alpha` and learning
rate :math:`\eta` to depend on the timestep such that :math:`\alpha \eta
\rightarrow 0` as the timestep grows::

    schedulers = []

    def optimizer_constructor(model):
        global schedulers
        optimizer = torch.optim.Adam(model.parameters(), lr=0.01)
        schedulers.append(
            torch.optim.lr_scheduler.ExponentialLR(optimizer, gamma=0.995)
        )
        return optimizer

    step = 1

We make use of a callback function to both update the hyperparameters and to
validate the model. We update these hyperparameters at every 10 steps, and we
validate every 100 steps. Additionally, we can implement early stopping
easily by calling :code:`return True` in a callback function::

    from math import sqrt

    def callbacks(model, *args):
        global step
        global schedulers
        step += 1
        # Update hyperparameters
        model.alpha = 0.3 * sqrt(step // 1)
        for scheduler in schedulers:
            scheduler.step()
        # Validate (and early stopping) every 50 steps
        if step % 50 == 0:
            dp_diff, accuracy, selection_rate = validate(model)
            # Early stopping condition:
            # Good accuracy + low dp_diff + no mode collapse
            if (
                dp_diff < 0.03
                and accuracy > 0.8
                and selection_rate > 0.01
                and selection_rate < 0.99
            ):
                return True

Then, the instance itself. Notice that we do not explicitly define loss
functions, because adversarial fairness is able to infer the loss function
on its own in this example::

    mitigator = AdversarialFairnessClassifier(
        predictor_model=predictor_model,
        adversary_model=[3, "leaky_relu"],
        predictor_optimizer=optimizer_constructor,
        adversary_optimizer=optimizer_constructor,
        epochs=10,
        batch_size=2 ** 7,
        shuffle=True,
        callbacks=callbacks,
        random_state=123,
    )

Then, we fit the model::

    mitigator.fit(X_prep_train, Y_train, sensitive_features=Z_train)

Finally, we validate as before, and take a look at the results::

    >>> validate(mitigator) # to see DP difference, accuracy, and selection_rate
    (0.12749738693557688, 0.8005937148121609, 0.8286416214556249)
    >>> predictions = mitigator.predict(X_prep_test)
    >>> mf = MetricFrame(
            metrics={"accuracy": accuracy_score, "selection_rate": selection_rate},
            y_true=Y_test == pos_label,
            y_pred=predictions == pos_label,
            sensitive_features=Z_test,
        )
    >>> print(mf.by_group)
            accuracy selection_rate
    sex                            
    Female  0.823129       0.743352
    Male    0.789441       0.870849

Notice we achieve a much lower demographic parity
difference than in Exercise 1! This may come at the cost of some accuracy,
but such a tradeoff is to be expected as we are purposely mitigating
the unfairness that was present in the data.

.. _Example 3:

Example 3: Scikit-learn applications
~~~~~~~~~~~~~~~~~~~~~~~~~~~~~~~~~~~~
AdversarialFairness is quite compliant with scikit-learn API, so functions
such as pipelining and model selection are applicable here. In particular,
applying pipelining might seem complicated as scikit-learn only pipelines
:code:`X` and :code:`Y`, not the :code:`sensitive_features`.
We overcome this issue by passing the sensitive features through the
pipeline as keyword-argument :code:`[name of model]__sensitive_features`
to fit::

    >>> pipeline = Pipeline(
            [
                ("preprocessor", ct),
                (
                    "classifier",
                    AdversarialFairnessClassifier(
                        backend="torch",
                        predictor_model=[50, "leaky_relu"],
                        adversary_model=[3, "leaky_relu"],
                        batch_size=2 ** 8,
                        random_state=123,
                    ),
                ),
            ]
        )
    >>> pipeline.fit(X_train, Y_train, classifier__sensitive_features=Z_train)
    >>> predictions = pipeline.predict(X_test)
    >>> mf = MetricFrame(
            metrics={"accuracy": accuracy_score, "selection_rate": selection_rate},
            y_true=Y_test == pos_label,
            y_pred=predictions == pos_label,
            sensitive_features=Z_test,
        )
    >>> print(mf.by_group)
            accuracy selection_rate
    sex                            
    Female  0.906308       0.978664
    Male    0.723336       0.484927

Notice how the same result is obtained as in :ref:`Example 1`.<|MERGE_RESOLUTION|>--- conflicted
+++ resolved
@@ -149,26 +149,16 @@
       - :math:`-Y'\log\mathbb{P}(Y'=1)`
         :math:`\;\;-(1-Y')\log\mathbb{P}(Y'=0)`
       - 1 if :math:`Z\ge 0`, else 0 
-<<<<<<< HEAD
    *  - **categorical**
-        (:math:`k` distinct :code:`int` or :code:`str` values)
-=======
-   *  - | **categorical**
-        | (:math:`k` values)
->>>>>>> 5e0fdcd6
+        (:math:`k` values)
       - one-hot encoding
       - :math:`\mathbb{R}^k`
       - :math:`\mathbb{P}(Y'=\mathbf{e}_j)`
         :math:`\;\;=e^{Z_j}/\sum_{\ell=1}^k e^{Z_{\ell}}`
       - :math:`-\sum_{j=1}^k Y'_j\log\mathbb{P}(Y'=\mathbf{e}_j)`
       - :math:`\text{argmax}_j\,Z_j`
-<<<<<<< HEAD
    *  - **continuous**
-        (allowing :math:`\mathbb{R}^k`)
-=======
-   *  - | **continuous**
-        | (in :math:`\mathbb{R}^k`)
->>>>>>> 5e0fdcd6
+        (in :math:`\mathbb{R}^k`)
       - unchanged
       - :math:`\mathbb{R}^k`
       - not available
