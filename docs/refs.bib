--- conflicted
+++ resolved
@@ -101,7 +101,6 @@
 eprint = {https://www.jstor.org/stable/1229039}
 }
 
-<<<<<<< HEAD
 @inproceedings{zhang2018mitigating,
   title={Mitigating unwanted biases with adversarial learning},
   author={Zhang, Brian Hu and Lemoine, Blake and Mitchell, Margaret},
@@ -109,7 +108,7 @@
   pages={335--340},
   year={2018}
 }
-=======
+
 @misc{Xiang2019legalcompatibility,
   doi = {10.48550/ARXIV.1912.00761},
   url = {https://arxiv.org/abs/1912.00761},
@@ -131,4 +130,3 @@
   year = {2022},
   copyright = {arXiv.org perpetual, non-exclusive license}
 }
->>>>>>> 73e6a8ff
