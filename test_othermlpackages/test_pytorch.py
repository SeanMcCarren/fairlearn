--- conflicted
+++ resolved
@@ -1,31 +1,18 @@
 # Copyright (c) Microsoft Corporation and Fairlearn contributors.
 # Licensed under the MIT License.
 
-<<<<<<< HEAD
 from fairlearn.adversarial import AdversarialFairnessClassifier
 import pytest
 import numpy as np
 import pandas as pd
-=======
-import numpy as np
-import pandas as pd
-import pytest
->>>>>>> ea3ec7e6
 
 torch = pytest.importorskip("torch")
 from skorch import NeuralNetClassifier  # noqa
 from torch import nn, optim  # noqa
-<<<<<<< HEAD
 
 from fairlearn.reductions import DemographicParity  # noqa
 from . import package_test_common as ptc  # noqa
 from . import adversarial_fairness as af  # noqa
-=======
-
-from fairlearn.reductions import DemographicParity  # noqa
-
-from . import package_test_common as ptc  # noqa
->>>>>>> ea3ec7e6
 
 
 def create_model():
@@ -83,13 +70,9 @@
                 y_pred, y_true.float(), X, *args, **kwargs
             )
             sample_weight = X["sample_weight"]
-<<<<<<< HEAD
             sample_weight = sample_weight.to(loss_unreduced.device).unsqueeze(
                 -1
             )
-=======
-            sample_weight = sample_weight.to(loss_unreduced.device).unsqueeze(-1)
->>>>>>> ea3ec7e6
             # Need to put the sample weights on GPU
             loss_reduced = (sample_weight * loss_unreduced).mean()
             return loss_reduced
