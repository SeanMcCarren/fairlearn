# Copyright (c) Microsoft Corporation and Fairlearn contributors.
# Licensed under the MIT License.

"""Common testing methods for use with other ML packages."""

import copy

import pandas as pd
<<<<<<< HEAD
from numpy import mean, random, number

=======
>>>>>>> ea3ec7e6
from sklearn.datasets import fetch_openml
from sklearn.model_selection import train_test_split
from sklearn.preprocessing import LabelEncoder, StandardScaler, OneHotEncoder
from sklearn.compose import make_column_selector, make_column_transformer

from fairlearn.metrics import demographic_parity_difference
from fairlearn.postprocessing import ThresholdOptimizer
from fairlearn.reductions import ExponentiatedGradient, GridSearch


def fetch_adult():
    """Grab dataset for testing."""
    data = fetch_openml(data_id=1590, as_frame=True)
    X = data.data.drop(labels=["sex"], axis=1)
    X = pd.get_dummies(X)
    Y = (data.target == ">50K") * 1
    A = data.data["sex"]

    le = LabelEncoder()
    Y = le.fit_transform(Y)

    le = LabelEncoder()

    sc = StandardScaler()
    X_scaled = sc.fit_transform(X)
    X_scaled = pd.DataFrame(X_scaled, columns=X.columns)

    X_train, X_test, Y_train, Y_test, A_train, A_test = train_test_split(
        X_scaled, Y, A, test_size=0.3, random_state=12345, stratify=Y
    )

    # Ensure indices are aligned
    X_train = X_train.reset_index(drop=True)
    A_train = A_train.reset_index(drop=True)
    X_test = X_test.reset_index(drop=True)
    A_test = A_test.reset_index(drop=True)

    return X_train, Y_train, A_train, X_test, Y_test, A_test


def run_expgrad_classification(estimator, moment):
    """Run classification test with ExponentiatedGradient."""
    X_train, Y_train, A_train, X_test, Y_test, A_test = fetch_adult()
    verification_moment = copy.deepcopy(moment)

    unmitigated = copy.deepcopy(estimator)
    unmitigated.fit(X_train, Y_train)

    expgrad = ExponentiatedGradient(estimator, constraints=moment)
    expgrad.fit(X_train, Y_train, sensitive_features=A_train)

    assert expgrad.n_oracle_calls_ > 1
    assert len(expgrad.predictors_) > 1

    verification_moment.load_data(X_test, Y_test, sensitive_features=A_test)
    gamma_unmitigated = verification_moment.gamma(lambda x: unmitigated.predict(x))
    gamma_mitigated = verification_moment.gamma(lambda x: expgrad.predict(x))

    for idx in gamma_mitigated.index:
        assert abs(gamma_mitigated[idx]) <= abs(
            gamma_unmitigated[idx]
        ), "Checking {0}".format(idx)


def run_gridsearch_classification(estimator, moment):
    """Run classification test with GridSearch."""
    X_train, Y_train, A_train, X_test, Y_test, A_test = fetch_adult()
    verification_moment = copy.deepcopy(moment)

    unmitigated = copy.deepcopy(estimator)
    unmitigated.fit(X_train, Y_train)

    num_predictors = 11
    gs = GridSearch(estimator, constraints=moment, grid_size=num_predictors)
    gs.fit(X_train, Y_train, sensitive_features=A_train)

    assert len(gs.predictors_) == num_predictors

    verification_moment.load_data(X_test, Y_test, sensitive_features=A_test)
    gamma_unmitigated = verification_moment.gamma(lambda x: unmitigated.predict(x))
    gamma_mitigated = verification_moment.gamma(lambda x: gs.predict(x))

    for idx in gamma_mitigated.index:
        assert abs(gamma_mitigated[idx]) <= abs(
            gamma_unmitigated[idx]
        ), "Checking {0}".format(idx)


def run_thresholdoptimizer_classification(estimator):
    """Run classification test with ThresholdOptimizer."""
    X_train, Y_train, A_train, X_test, Y_test, A_test = fetch_adult()

    unmitigated = copy.deepcopy(estimator)
    unmitigated.fit(X_train, Y_train)
    unmitigated_predictions = unmitigated.predict(X_test)

    to = ThresholdOptimizer(estimator=estimator, prefit=False, predict_method="predict")
    to.fit(X_train, Y_train, sensitive_features=A_train)

    mitigated_predictions = to.predict(X_test, sensitive_features=A_test)

    dp_diff_unmitigated = demographic_parity_difference(
        Y_test, unmitigated_predictions, sensitive_features=A_test
    )

<<<<<<< HEAD
    dp_diff_mitigated = demographic_parity_difference(Y_test,
                                                      mitigated_predictions,
                                                      sensitive_features=A_test)
    assert dp_diff_mitigated <= dp_diff_unmitigated


def run_AdversarialFairness_classification(estimator):
    """Run classification test with AdversarialFairness."""
    random.seed(123)

    X, y = fetch_openml(data_id=1590, as_frame=True, return_X_y=True)

    non_NaN_rows = ~X.isna().any(axis=1)

    X = X[non_NaN_rows]
    y = y[non_NaN_rows]

    sensitive_feature = X['sex']

    def preprocess(X):
        if isinstance(X, pd.Series):
            X = X.to_frame()
        """Make the Transformer for a single dataframe."""
        ct = make_column_transformer(
            (StandardScaler(),
             make_column_selector(dtype_include=number)),
            (OneHotEncoder(drop='if_binary', sparse=False),
             make_column_selector(dtype_include="category")))
        return ct.fit_transform(X)

    X = preprocess(X)
    y = preprocess(y)
    sensitive_feature = preprocess(sensitive_feature)

    X_train, X_test, Y_train, Y_test, A_train, A_test = \
        train_test_split(X, y, sensitive_feature,
                         test_size=0.2,
                         random_state=12345,
                         stratify=y)

    estimator.epochs = 100
    estimator.batch_size = 2**9
    estimator.shuffle = True
    estimator.progress_updates = None

    estimator.fit(
        X_train,
        Y_train,
        sensitive_features=A_train
    )

    predictions = estimator.predict(X_test)

    dp_diff = demographic_parity_difference(Y_test,
                                            predictions,
                                            sensitive_features=A_test)

    accuracy = mean(predictions == Y_test)

    # If this ever gives a problem, consider relaxing these constraints.
    assert accuracy > 0.6 and dp_diff < 0.3
=======
    dp_diff_mitigated = demographic_parity_difference(
        Y_test, mitigated_predictions, sensitive_features=A_test
    )
    assert dp_diff_mitigated <= dp_diff_unmitigated
>>>>>>> ea3ec7e6
<|MERGE_RESOLUTION|>--- conflicted
+++ resolved
@@ -6,11 +6,8 @@
 import copy
 
 import pandas as pd
-<<<<<<< HEAD
 from numpy import mean, random, number
 
-=======
->>>>>>> ea3ec7e6
 from sklearn.datasets import fetch_openml
 from sklearn.model_selection import train_test_split
 from sklearn.preprocessing import LabelEncoder, StandardScaler, OneHotEncoder
@@ -116,10 +113,9 @@
         Y_test, unmitigated_predictions, sensitive_features=A_test
     )
 
-<<<<<<< HEAD
-    dp_diff_mitigated = demographic_parity_difference(Y_test,
-                                                      mitigated_predictions,
-                                                      sensitive_features=A_test)
+    dp_diff_mitigated = demographic_parity_difference(
+        Y_test, mitigated_predictions, sensitive_features=A_test
+    )
     assert dp_diff_mitigated <= dp_diff_unmitigated
 
 
@@ -177,10 +173,4 @@
     accuracy = mean(predictions == Y_test)
 
     # If this ever gives a problem, consider relaxing these constraints.
-    assert accuracy > 0.6 and dp_diff < 0.3
-=======
-    dp_diff_mitigated = demographic_parity_difference(
-        Y_test, mitigated_predictions, sensitive_features=A_test
-    )
-    assert dp_diff_mitigated <= dp_diff_unmitigated
->>>>>>> ea3ec7e6
+    assert accuracy > 0.6 and dp_diff < 0.3